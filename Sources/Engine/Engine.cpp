/* Copyright (c) 2002-2012 Croteam Ltd. 
This program is free software; you can redistribute it and/or modify
it under the terms of version 2 of the GNU General Public License as published by
the Free Software Foundation


This program is distributed in the hope that it will be useful,
but WITHOUT ANY WARRANTY; without even the implied warranty of
MERCHANTABILITY or FITNESS FOR A PARTICULAR PURPOSE.  See the
GNU General Public License for more details.

You should have received a copy of the GNU General Public License along
with this program; if not, write to the Free Software Foundation, Inc.,
51 Franklin Street, Fifth Floor, Boston, MA 02110-1301 USA. */

#include "StdH.h"

#include <Engine/Build.h>
#include <Engine/Base/Profiling.h>
#include <Engine/Base/Input.h>
#include <Engine/Base/Protection.h>
#include <Engine/Base/Console.h>
#include <Engine/Base/Console_internal.h>
#include <Engine/Base/Statistics_Internal.h>
#include <Engine/Base/Shell.h>
#include <Engine/Base/CRC.h>
#include <Engine/Base/CRCTable.h>
#include <Engine/Base/ProgressHook.h>
#include <Engine/Base/FileSystem.h>
#include <Engine/Sound/SoundListener.h>
#include <Engine/Sound/SoundLibrary.h>
#include <Engine/Graphics/GfxLibrary.h>
#include <Engine/Graphics/Font.h>
#include <Engine/Network/Network.h>
#include <Engine/Templates/DynamicContainer.cpp>
#include <Engine/Templates/Stock_CAnimData.h>
#include <Engine/Templates/Stock_CTextureData.h>
#include <Engine/Templates/Stock_CSoundData.h>
#include <Engine/Templates/Stock_CModelData.h>
#include <Engine/Templates/Stock_CEntityClass.h>
#include <Engine/Templates/Stock_CMesh.h>
#include <Engine/Templates/Stock_CSkeleton.h>
#include <Engine/Templates/Stock_CAnimSet.h>
#include <Engine/Templates/Stock_CShader.h>
#include <Engine/Templates/StaticArray.cpp>
#include <Engine/Base/IFeel.h>

#if PLATFORM_UNIX
#include "SDL.h"
#endif

// this version string can be referenced from outside the engine
ENGINE_API CTString _strEngineBuild  = "";
ENGINE_API ULONG _ulEngineBuildMajor = _SE_BUILD_MAJOR;
ENGINE_API ULONG _ulEngineBuildMinor = _SE_BUILD_MINOR;

ENGINE_API BOOL _bDedicatedServer = FALSE;
ENGINE_API BOOL _bWorldEditorApp  = FALSE;
ENGINE_API CTString _strLogFile = "";

// global handle for application windows
// !!! FIXME rcg10072001 this needs to be abstracted.
static HWND _hwndMain = NULL;
static BOOL _bFullScreen = FALSE;

CTCriticalSection zip_csLock; // critical section for access to zlib functions


// to keep system gamma table
#ifdef PLATFORM_WIN32 // DG: other platforms don't (currently?) use this
static UWORD auwSystemGamma[256*3];
#endif


// OS info
static CTString sys_strOS = "";
static INDEX sys_iOSMajor = 0;
static INDEX sys_iOSMinor = 0;
static INDEX sys_iOSBuild = 0;
static CTString sys_strOSMisc = "";

// CPU info
static CTString sys_strCPUVendor = "";
static INDEX sys_iCPUType = 0;
static INDEX sys_iCPUFamily = 0;
static INDEX sys_iCPUModel = 0;
static INDEX sys_iCPUStepping = 0;
static BOOL  sys_bCPUHasMMX = 0;
static BOOL  sys_bCPUHasCMOV = 0;
static INDEX sys_iCPUMHz = 0;
       INDEX sys_iCPUMisc = 0;

// RAM info
static INDEX sys_iRAMPhys = 0;
static INDEX sys_iRAMSwap = 0;

// HDD info
static INDEX sys_iHDDSize = 0;
static INDEX sys_iHDDFree = 0;
static INDEX sys_iHDDMisc = 0;

// MOD info
static CTString sys_strModName = "";
static CTString sys_strModExt  = "";

// enables paranoia checks for allocation array
BOOL _bAllocationArrayParanoiaCheck = FALSE;

// rcg10072001
#ifdef PLATFORM_WIN32
BOOL APIENTRY DllMain( HANDLE hModule, DWORD  ul_reason_for_call, LPVOID lpReserved)
{
  switch (ul_reason_for_call)
	{
		case DLL_PROCESS_ATTACH:
      break;
		case DLL_THREAD_ATTACH:
		case DLL_THREAD_DETACH:
		case DLL_PROCESS_DETACH:
			break;
    default:
      ASSERT(FALSE);
  }
  return TRUE;
}
#endif

static void DetectCPU(void)
{
<<<<<<< HEAD
  char strVendor[12+1] = { 0 };
=======
#if (defined USE_PORTABLE_C)  // rcg10072001
  CPrintF(TRANSV("  (No CPU detection in this binary.)\n"));
  #ifdef PLATFORM_PANDORA
  sys_iCPUMHz = 400;    // conservative, ARM -> x86 cpu translation is not 1 to 1.
  #endif

#else
  char strVendor[12+1];
>>>>>>> 57cd734d
  strVendor[12] = 0;
  ULONG ulTFMS = 0;
  ULONG ulFeatures = 0;

  #if (defined __MSVC_INLINE__)
  // test MMX presence and update flag
  __asm {
    xor     eax,eax           ;// request for basic id
    cpuid
    mov     dword ptr [strVendor+0], ebx
    mov     dword ptr [strVendor+4], edx
    mov     dword ptr [strVendor+8], ecx
    mov     eax,1           ;// request for TFMS feature flags
    cpuid
    mov     dword ptr [ulTFMS], eax ;// remember type, family, model and stepping
    mov     dword ptr [ulFeatures], edx
  }

  #elif (defined __GNU_INLINE_X86__)
    ULONG eax, ebx, ecx, edx;
    // test MMX presence and update flag
    __asm__ __volatile__ (
    #if (defined __GNU_INLINE_X86_64__)
        "cpuid                    \n\t"
            : "=a" (eax), "=b" (ebx), "=c" (ecx), "=d" (edx)
    #else
        "movl    %%ebx, %%esi     \n\t"
        "cpuid                    \n\t"
        "xchgl   %%ebx, %%esi     \n\t"
            : "=a" (eax), "=S" (ebx), "=c" (ecx), "=d" (edx)
    #endif
            : "a" (0) // request for basic id
    );
    memcpy(strVendor + 0, &ebx, 4);
    memcpy(strVendor + 4, &edx, 4);
    memcpy(strVendor + 8, &ecx, 4);

    __asm__ __volatile__ (
    #if (defined __GNU_INLINE_X86_64__)
        "cpuid                    \n\t"
            : "=a" (eax), "=b" (ebx), "=c" (ecx), "=d" (edx)
    #else
        "movl    %%ebx, %%esi     \n\t"
        "cpuid                    \n\t"
        "xchgl   %%ebx, %%esi     \n\t"
            : "=a" (eax), "=S" (ebx), "=c" (ecx), "=d" (edx)
    #endif
            : "a" (1) // request for TFMS feature flags
    );
    ulTFMS = eax;
    ulFeatures = edx;

  #endif

  if (ulTFMS == 0) {
    CPrintF(TRANSV("  (No CPU detection in this binary.)\n"));
    return;
  }

  INDEX iType     = (ulTFMS>>12)&0x3;
  INDEX iFamily   = (ulTFMS>> 8)&0xF;
  INDEX iModel    = (ulTFMS>> 4)&0xF;
  INDEX iStepping = (ulTFMS>> 0)&0xF;


  CPrintF(TRANSV("  Vendor: %s\n"), strVendor);
  CPrintF(TRANSV("  Type: %d, Family: %d, Model: %d, Stepping: %d\n"),
    iType, iFamily, iModel, iStepping);

  BOOL bMMX  = ulFeatures & (1<<23);
  BOOL bCMOV = ulFeatures & (1<<15);

  CTString strYes = TRANS("Yes");
  CTString strNo = TRANS("No");

  CPrintF(TRANSV("  MMX : %s\n"), (const char *) (bMMX ?strYes:strNo));
  CPrintF(TRANSV("  CMOV: %s\n"), (const char *) (bCMOV?strYes:strNo));
  CPrintF(TRANSV("  Clock: %.0fMHz\n"), _pTimer->tm_llCPUSpeedHZ/1E6);

  sys_strCPUVendor = strVendor;
  sys_iCPUType = iType;
  sys_iCPUFamily =  iFamily;
  sys_iCPUModel = iModel;
  sys_iCPUStepping = iStepping;
  sys_bCPUHasMMX = bMMX!=0;
  sys_bCPUHasCMOV = bCMOV!=0;
  sys_iCPUMHz = INDEX(_pTimer->tm_llCPUSpeedHZ/1E6);

  if( !bMMX) FatalError( TRANS("MMX support required but not present!"));
}

static void DetectCPUWrapper(void)
{
#ifdef _MSC_VER  // rcg10072001
  __try {
    DetectCPU();
  } __except(EXCEPTION_EXECUTE_HANDLER) {
    CPrintF( TRANS("Cannot detect CPU: exception raised.\n"));
  }
#else
    // We just have to punt and try this. The exception we're catching here
    //  is really a matter of whether the CPUID instruction is missing (on a
    //  pre Pentium system, which can't run this game anyhow) which will raise
    //  SIGILL on Unix platforms, or the CPU doesn't have MMX, in which case
    //  FatalError will end the process. USE_PORTABLE_C users will not have
    //  any exception at all. Have I rationalized this enough, yet?  :) --ryan.
    DetectCPU();
#endif
}

// reverses string
void StrRev( char *str) {
  char ctmp;
  char *pch0 = str;
  char *pch1 = str+strlen(str)-1;
  while( pch1>pch0) {
    ctmp  = *pch0;
    *pch0 = *pch1;
    *pch1 = ctmp;
    pch0++;
    pch1--;
  }
}

static char strExePath[MAX_PATH] = "";
static char strDirPath[MAX_PATH] = "";

static void AnalyzeApplicationPath(void)
{
  // rcg10072001 rewritten with abstraction layer.
  const char *_dirsep = CFileSystem::GetDirSeparator();
  size_t seplen = strlen(_dirsep);
  char *dirsep = new char[seplen + 1];
  strcpy(dirsep, _dirsep);
  StrRev(dirsep);

  char strTmpPath[MAX_PATH] = "";

  _pFileSystem->GetExecutablePath(strExePath, sizeof (strExePath)-1);
  strncpy(strTmpPath, strExePath, sizeof(strTmpPath)-1);
  strDirPath[sizeof(strTmpPath)-1] = 0;
  // remove name from application path
  StrRev(strTmpPath);  
  // find last backslash
  char *pstr = strstr( strTmpPath, dirsep);
  if( pstr==NULL) {
    // not found - path is just "\"
    strcpy( strTmpPath, dirsep);
    pstr = strTmpPath;
  } 
  // remove 'debug' from app path if needed
  if( strnicmp( pstr, (CTString(dirsep)+"gubed"), 5+seplen)==0) pstr += (5 + seplen);
  if( strncmp(pstr, dirsep, seplen) == 0) pstr += seplen;
  char *pstrFin = strstr( pstr, dirsep);
  if( pstrFin==NULL) {
    strcpy( pstr, dirsep);
    pstrFin = pstr;
  }
  // copy that to the path
  StrRev(pstrFin);
  strncpy( strDirPath, pstrFin, sizeof(strDirPath)-1);
  strDirPath[sizeof(strDirPath)-1] = 0;
  delete[] dirsep;
}

// rcg03242003
static void SanityCheckTypes(void)
{
    ASSERT(sizeof (SBYTE) == 1);
    ASSERT(sizeof (UBYTE) == 1);
    ASSERT(sizeof (UWORD) == 2);
    ASSERT(sizeof (SWORD) == 2);
    ASSERT(sizeof (ULONG) == 4);
    ASSERT(sizeof (SLONG) == 4);
    ASSERT(sizeof (INDEX) == 4);
    ASSERT(sizeof (BOOL) == 4);

    ULONG val = 0x02000001;
    UBYTE num = *((UBYTE *) &val);
    #if PLATFORM_BIGENDIAN
        #if PLATFORM_LITTLEENDIAN
            #error uh...what?
        #endif
        ASSERT(num == 0x02);
    #endif
    #if PLATFORM_LITTLEENDIAN
        #if PLATFORM_BIGENDIAN
            #error uh...what?
        #endif
        ASSERT(num == 0x01);
    #endif
}
// don't want to export this function
static void PlatformIdentification(void) 
{
// !!! FIXME: Abstract this somehow.
#if (defined PLATFORM_WIN32)
  OSVERSIONINFO osv;
  memset(&osv, 0, sizeof(osv));
  osv.dwOSVersionInfoSize = sizeof(osv);
  if (GetVersionEx(&osv)) {
    switch (osv.dwPlatformId) {
    case VER_PLATFORM_WIN32s:         sys_strOS = "Win32s";  break;
    case VER_PLATFORM_WIN32_WINDOWS:  sys_strOS = "Win9x"; break;
    case VER_PLATFORM_WIN32_NT:       sys_strOS = "WinNT"; break;
    default: sys_strOS = "Unknown\n"; break;
    }

    sys_iOSMajor = osv.dwMajorVersion;
    sys_iOSMinor = osv.dwMinorVersion;
    sys_iOSBuild = osv.dwBuildNumber & 0xFFFF;
    sys_strOSMisc = osv.szCSDVersion;

    CPrintF(TRANSV("  Type: %s\n"), (const char*)sys_strOS);
    CPrintF(TRANSV("  Version: %d.%d, build %d\n"), 
      osv.dwMajorVersion, osv.dwMinorVersion, osv.dwBuildNumber & 0xFFFF);
    CPrintF(TRANSV("  Misc: %s\n"), osv.szCSDVersion);
  } else {
    CPrintF(TRANSV("Error getting OS info: %s\n"), GetWindowsError(GetLastError()) );
  }

#elif (defined PLATFORM_MACOSX)
    STUBBED("Use some Gestalt replacement, or whatever");
    #if 0
    long osver = 0x0000;
    OSErr err = Gestalt(gestaltSystemVersion, &osver);
    if (err != noErr)
        osver = 0x0000;

    sys_iOSMajor = ((osver & 0x0F00) >> 8) + (((osver & 0xF000) >> 12) * 10);
    sys_iOSMinor = ((osver & 0x00F0) >> 4);
    sys_iOSBuild = ((osver & 0x000F) >> 0);
    #else
    sys_iOSMajor = 10;  // !!! FIXME: just flatly false.
    sys_iOSMinor = 6;
    sys_iOSBuild = 0;
    #endif

    sys_strOS = "Mac OS X";
    sys_strOSMisc = "Mac OS";
    CPrintF(TRANSV("  Type: %s\n"), (const char*)sys_strOS);
    CPrintF(TRANSV("  Version: %d.%d.%d\n"),
                 (int)sys_iOSMajor, (int)sys_iOSMinor, (int)sys_iOSBuild);

#elif (defined PLATFORM_UNIX)  // !!! FIXME: rcg10082001 what to do with this?
	// FIXME: probably want to use uname function on Linux but it isn't totally applicable...hmm...
    sys_iOSMajor = 1;
    sys_iOSMinor = 0;
    sys_iOSBuild = 0;
    sys_strOS = "Unix";
    sys_strOSMisc = "Unix";
    CPrintF(TRANSV("  Type: %s\n"), (const char*)sys_strOS);

#else
   #error Do something with this for your platform.
#endif
}

static void SetupMemoryManager(void) 
{

#if (defined PLATFORM_WIN32)  // !!! FIXME: Abstract this somehow.
  MEMORYSTATUS ms;
  GlobalMemoryStatus(&ms);

  #define MB (1024*1024)
  sys_iRAMPhys = ms.dwTotalPhys    /MB;
  sys_iRAMSwap = ms.dwTotalPageFile/MB;

#elif (defined PLATFORM_UNIX)
  #ifdef PLATFORM_PANDORA
  sys_iRAMPhys = 256; // conservative here, there is 256MB models and 512MB...
  FILE* esrev = fopen("/etc/powervr-esrev", "r");
  if (esrev) {
    int rev = 0;
    fscanf(esrev,"%d", &rev);
    if (rev==3 || rev==5)
      sys_iRAMPhys = 512;
    fclose(esrev);
  };
  #else
  sys_iRAMPhys = 1;  // !!! FIXME: This is bad. Bad. BAD.
  #endif
  sys_iRAMSwap = 1;

#else
   #error Do something with this for your platform.
#endif
}

static void SetupSecondaryStorage(void) 
{
#if (defined PLATFORM_WIN32)  // !!! FIXME: Abstract this somehow.
  // get info on the first disk in system
  DWORD dwSerial;
  DWORD dwFreeClusters;
  DWORD dwClusters;
  DWORD dwSectors;
  DWORD dwBytes;

  char strDrive[] = "C:\\";
  strDrive[0] = strExePath[0];

  GetVolumeInformationA(strDrive, NULL, 0, &dwSerial, NULL, NULL, NULL, 0);
  GetDiskFreeSpaceA(strDrive, &dwSectors, &dwBytes, &dwFreeClusters, &dwClusters);
  sys_iHDDSize = ((__int64)dwSectors)*dwBytes*dwClusters/MB;
  sys_iHDDFree = ((__int64)dwSectors)*dwBytes*dwFreeClusters/MB;
  sys_iHDDMisc = dwSerial;

#elif (defined PLATFORM_UNIX)  // !!! FIXME: Uhh...?
  sys_iHDDSize = 1;
  sys_iHDDFree = 1;
  sys_iHDDMisc = 0xDEADBEEF;

#else
   #error Do something with this for your platform.
#endif
}

static void InitIFeel(void) 
{
// !!! FIXME : rcg12072001 Move this somewhere else.
#ifdef PLATFORM_WIN32
  // init IFeel
  HWND hwnd = NULL;//GetDesktopWindow();
  HINSTANCE hInstance = GetModuleHandle(NULL);
  if(IFeel_InitDevice(hInstance,hwnd))
  {
    CTString strDefaultProject = "Data\\Default.ifr";
    // get project file name for this device
    CTString strIFeel = IFeel_GetProjectFileName();
    // if no file name is returned use default file
    if(strIFeel.Length()==0) strIFeel = strDefaultProject;
    if(!IFeel_LoadFile(strIFeel))
    {
      if(strIFeel!=strDefaultProject)
      {
        IFeel_LoadFile(strDefaultProject);
      }
    }
    CPrintF("\n");
  }
#endif

}

static void InitSystemGammaSettings(void) 
{
// !!! FIXME: Move this into GfxLibrary...
#ifdef PLATFORM_WIN32
  // readout system gamma table
  HDC  hdc = GetDC(NULL);
  BOOL bOK = GetDeviceGammaRamp( hdc, &auwSystemGamma[0]);
  _pGfx->gl_ulFlags |= GLF_ADJUSTABLEGAMMA;
  if( !bOK) {
    _pGfx->gl_ulFlags &= ~GLF_ADJUSTABLEGAMMA;
    CPrintF( TRANS("\nWARNING: Gamma, brightness and contrast are not adjustable!\n\n"));
  } // done
  ReleaseDC( NULL, hdc);
#else
  // !!! FIXME : rcg01072002 This CAN be done with SDL, actually. Move this somewhere.
  #ifdef PLATFORM_PANDORA
  // hacked gamma support
  _pGfx->gl_ulFlags |= GLF_ADJUSTABLEGAMMA;
  #else
  CPrintF( TRANS("\nWARNING: Gamma, brightness and contrast are not adjustable!\n\n"));
  #endif
#endif

}

// System specific platform init functions
static void PlatformSpecificInit(void) 
{
  #if PLATFORM_UNIX
  extern SDL_EventType WM_SYSKEYDOWN;
  extern SDL_EventType WM_LBUTTONDOWN;
  extern SDL_EventType WM_LBUTTONUP;
  extern SDL_EventType WM_RBUTTONDOWN;
  extern SDL_EventType WM_RBUTTONUP;
  extern SDL_EventType WM_PAINT;
  WM_SYSKEYDOWN = (SDL_EventType) SDL_RegisterEvents(1);
  WM_LBUTTONDOWN = (SDL_EventType) SDL_RegisterEvents(1);
  WM_LBUTTONUP = (SDL_EventType) SDL_RegisterEvents(1);
  WM_RBUTTONDOWN = (SDL_EventType) SDL_RegisterEvents(1);
  WM_RBUTTONUP = (SDL_EventType) SDL_RegisterEvents(1);
  WM_PAINT = (SDL_EventType) SDL_RegisterEvents(1);
  #endif
}

// startup engine 
ENGINE_API void SE_InitEngine(const char *argv0, CTString strGameID)
{
  SanityCheckTypes();

  PlatformSpecificInit();

  const char *gamename = "UnknownGame";
  if (strGameID != "")
    gamename = (const char *) strGameID;
  _pFileSystem = CFileSystem::GetInstance(argv0, gamename);  // rcg10082001

  #pragma message(">> Remove this from SE_InitEngine : _bWorldEditorApp")
  if(strGameID=="SeriousEditor") {
    _bWorldEditorApp = TRUE;
  }

  AnalyzeApplicationPath();
  _fnmApplicationPath = CTString(strDirPath);
  _fnmApplicationExe = CTString(strExePath);

    // rcg01012002 calculate user dir.
  char buf[MAX_PATH];
  _pFileSystem->GetUserDirectory(buf, sizeof (buf));
  _fnmUserDir = CTString(buf);

  try {
    _fnmApplicationExe.RemoveApplicationPath_t();
  } catch (char *strError) {
    (void) strError;
    ASSERT(FALSE);
  }

  _pConsole = new CConsole;
  if (_strLogFile=="") {
    _strLogFile = CTFileName(CTString(strExePath)).FileName();
    // chop off end of Unix executable filename... --ryan.
    _strLogFile.ReplaceSubstr(CTString("-bin"), CTString(""));
  }
  _pConsole->Initialize(_fnmUserDir+_strLogFile+".log", 90, 512);

  _pAnimStock        = new CStock_CAnimData;
  _pTextureStock     = new CStock_CTextureData;
  _pSoundStock       = new CStock_CSoundData;
  _pModelStock       = new CStock_CModelData;
  _pEntityClassStock = new CStock_CEntityClass;
  _pMeshStock        = new CStock_CMesh;
  _pSkeletonStock    = new CStock_CSkeleton;
  _pAnimSetStock     = new CStock_CAnimSet;
  _pShaderStock      = new CStock_CShader;

  // rcg11232001 I moved this here so I can register platform-specific cvars.
  // init main shell
  _pShell = new CShell;
  _pShell->Initialize();

  _pTimer = new CTimer;
  _pGfx   = new CGfxLibrary;
  _pSound = new CSoundLibrary;
  _pInput = new CInput;
  _pNetwork = new CNetworkLibrary;

  CRCT_Init();

  _strEngineBuild.PrintF( TRANS("SeriousEngine Build: %d.%d"), _SE_BUILD_MAJOR, _SE_BUILD_MINOR);

  // print basic engine info
  CPrintF(TRANSV("--- Serious Engine Startup ---\n"));
  CPrintF("  %s\n\n", (const char *) _strEngineBuild);

  // print info on the started application
  CPrintF(TRANSV("Executable: %s\n"), strExePath);
  CPrintF(TRANSV("Assumed engine directory: %s\n"), (const char *) _fnmApplicationPath);

  CPrintF("\n");

  // report os info
  CPrintF(TRANSV("Examining underlying OS...\n"));
  
  PlatformIdentification();

  CPrintF("\n");

  // (rcg11232001 this is where _pShell was originally created.)

  // report CPU
  CPrintF(TRANSV("Detecting CPU...\n"));
  DetectCPUWrapper();
  CPrintF("\n");

  // report memory info
  extern void ReportGlobalMemoryStatus(void);
  ReportGlobalMemoryStatus();

  SetupMemoryManager();
  // initialize zip semaphore
  zip_csLock.cs_iIndex = -1;  // not checked for locking order


// rcg10082001 Honestly, all of this is meaningless in a multitasking OS.
//  That includes Windows, too.
  SetupSecondaryStorage(); /// FIXME: does that name make sense
 
  // add console variables
  extern INDEX con_bNoWarnings;
  extern INDEX wld_bFastObjectOptimization;
  extern INDEX fil_bPreferZips;
  extern FLOAT mth_fCSGEpsilon;
  _pShell->DeclareSymbol("user INDEX con_bNoWarnings;", (void *) &con_bNoWarnings);
  _pShell->DeclareSymbol("user INDEX wld_bFastObjectOptimization;", (void *) &wld_bFastObjectOptimization);
  _pShell->DeclareSymbol("user FLOAT mth_fCSGEpsilon;", (void *) &mth_fCSGEpsilon);
  _pShell->DeclareSymbol("persistent user INDEX fil_bPreferZips;", (void *) &fil_bPreferZips);
  // OS info
  _pShell->DeclareSymbol("user const CTString sys_strOS    ;", (void *) &sys_strOS);
  _pShell->DeclareSymbol("user const INDEX sys_iOSMajor    ;", (void *) &sys_iOSMajor);
  _pShell->DeclareSymbol("user const INDEX sys_iOSMinor    ;", (void *) &sys_iOSMinor);
  _pShell->DeclareSymbol("user const INDEX sys_iOSBuild    ;", (void *) &sys_iOSBuild);
  _pShell->DeclareSymbol("user const CTString sys_strOSMisc;", (void *) &sys_strOSMisc);
  // CPU info
  _pShell->DeclareSymbol("user const CTString sys_strCPUVendor;", (void *) &sys_strCPUVendor);
  _pShell->DeclareSymbol("user const INDEX sys_iCPUType       ;", (void *) &sys_iCPUType    );
  _pShell->DeclareSymbol("user const INDEX sys_iCPUFamily     ;", (void *) &sys_iCPUFamily  );
  _pShell->DeclareSymbol("user const INDEX sys_iCPUModel      ;", (void *) &sys_iCPUModel   );
  _pShell->DeclareSymbol("user const INDEX sys_iCPUStepping   ;", (void *) &sys_iCPUStepping);
  _pShell->DeclareSymbol("user const INDEX sys_bCPUHasMMX     ;", (void *) &sys_bCPUHasMMX  );
  _pShell->DeclareSymbol("user const INDEX sys_bCPUHasCMOV    ;", (void *) &sys_bCPUHasCMOV );
  _pShell->DeclareSymbol("user const INDEX sys_iCPUMHz        ;", (void *) &sys_iCPUMHz     );
  _pShell->DeclareSymbol("     const INDEX sys_iCPUMisc       ;", (void *) &sys_iCPUMisc    );
  // RAM info
  _pShell->DeclareSymbol("user const INDEX sys_iRAMPhys;", (void *) &sys_iRAMPhys);
  _pShell->DeclareSymbol("user const INDEX sys_iRAMSwap;", (void *) &sys_iRAMSwap);
  _pShell->DeclareSymbol("user const INDEX sys_iHDDSize;", (void *) &sys_iHDDSize);
  _pShell->DeclareSymbol("user const INDEX sys_iHDDFree;", (void *) &sys_iHDDFree);
  _pShell->DeclareSymbol("     const INDEX sys_iHDDMisc;", (void *) &sys_iHDDMisc);
  // MOD info
  _pShell->DeclareSymbol("user const CTString sys_strModName;", (void *) &sys_strModName);
  _pShell->DeclareSymbol("user const CTString sys_strModExt;",  (void *) &sys_strModExt);

  // Stock clearing
  extern void FreeUnusedStock(void);
  _pShell->DeclareSymbol("user void FreeUnusedStock(void);", (void *) &FreeUnusedStock);
  
  // Timer tick quantum
  _pShell->DeclareSymbol("user const FLOAT fTickQuantum;", (FLOAT*)&_pTimer->TickQuantum);

  // init MODs and stuff ...
  extern void InitStreams(void);
  InitStreams();
  // keep mod name in sys cvar
  sys_strModName = _strModName;
  sys_strModExt  = _strModExt;

// checking of crc
#if 0
  ULONG ulCRCActual = -2;
  SLONG ulCRCExpected = -1;
  try {
    // get the checksum of engine
    #ifndef NDEBUG
      #define SELFFILE "Bin\\Debug\\EngineD.dll"
      #define SELFCRCFILE "Bin\\Debug\\EngineD.crc"
    #else
      #define SELFFILE "Bin\\Engine.dll"
      #define SELFCRCFILE "Bin\\Engine.crc"
    #endif
    ulCRCActual = GetFileCRC32_t(CTString(SELFFILE));
    // load expected checksum from the file on disk
    ulCRCExpected = 0;
    LoadIntVar(CTString(SELFCRCFILE), ulCRCExpected);
  } catch (char *strError) {
    CPrintF("%s\n", strError);
  }
  // if not same
  if (ulCRCActual!=ulCRCExpected) {
    // don't run
    //FatalError(TRANS("Engine CRC is invalid.\nExpected %08x, but found %08x.\n"), ulCRCExpected, ulCRCActual);
  }
#endif

  _pInput->Initialize();

  _pGfx->Init();
  _pSound->Init();

  if (strGameID!="") {
    _pNetwork->Init(strGameID);
    // just make classes declare their shell variables
    try {
      CEntityClass* pec = _pEntityClassStock->Obtain_t(CTString("Classes\\Player.ecl"));
      ASSERT(pec != NULL);
      _pEntityClassStock->Release(pec);  // this must not be a dependency!
    // if couldn't find player class
    } catch (char *strError) {
      FatalError(TRANS("Cannot initialize classes:\n%s"), strError);
    }
  } else {
    _pNetwork = NULL;
  }

  // mark that default fonts aren't loaded (yet)
  _pfdDisplayFont = NULL;
  _pfdConsoleFont = NULL;

  InitSystemGammaSettings();
  InitIFeel(); // on non win32 platforms this will be optimized out if we play our cards right
}



static void PlatformSpecificDeinit(void)
{
// !!! FIXME: Move this into GfxLibrary...
#ifdef PLATFORM_WIN32
  // restore system gamma table (if needed)
  if( _pGfx->gl_ulFlags&GLF_ADJUSTABLEGAMMA) {
    HDC  hdc = GetDC(NULL);
    BOOL bOK = SetDeviceGammaRamp( hdc, &auwSystemGamma[0]);
    //ASSERT(bOK);
    ReleaseDC( NULL, hdc);
  }
#elif defined(PLATFORM_PANDORA)
  // restore default gamma
  system("sudo /usr/pandora/scripts/op_gamma.sh 0");
#endif
}

// shutdown entire engine
ENGINE_API void SE_EndEngine(void)
{
  PlatformSpecificDeinit();

  // free stocks
  delete _pEntityClassStock;  _pEntityClassStock = NULL;
  delete _pModelStock;        _pModelStock       = NULL; 
  delete _pSoundStock;        _pSoundStock       = NULL; 
  delete _pTextureStock;      _pTextureStock     = NULL; 
  delete _pAnimStock;         _pAnimStock        = NULL; 
  delete _pMeshStock;         _pMeshStock        = NULL; 
  delete _pSkeletonStock;     _pSkeletonStock    = NULL; 
  delete _pAnimSetStock;      _pAnimSetStock     = NULL; 
  delete _pShaderStock;       _pShaderStock      = NULL; 

  // free all memory used by the crc cache
  CRCT_Clear();

  // shutdown
  if( _pNetwork != NULL) { delete _pNetwork;  _pNetwork=NULL; }
  delete _pInput;    _pInput   = NULL;  
  delete _pSound;    _pSound   = NULL;  
  delete _pGfx;      _pGfx     = NULL;    
  delete _pTimer;    _pTimer   = NULL;  
  delete _pShell;    _pShell   = NULL;  
  delete _pConsole;  _pConsole = NULL;
  delete _pFileSystem;  _pFileSystem = NULL;
  extern void EndStreams(void);
  EndStreams();

  // shutdown profilers
  _sfStats.Clear();
  _pfGfxProfile           .pf_apcCounters.Clear();
  _pfGfxProfile           .pf_aptTimers  .Clear();
  _pfModelProfile         .pf_apcCounters.Clear();
  _pfModelProfile         .pf_aptTimers  .Clear();
  _pfSoundProfile         .pf_apcCounters.Clear();
  _pfSoundProfile         .pf_aptTimers  .Clear();
  _pfNetworkProfile       .pf_apcCounters.Clear();
  _pfNetworkProfile       .pf_aptTimers  .Clear();
  _pfRenderProfile        .pf_apcCounters.Clear();
  _pfRenderProfile        .pf_aptTimers  .Clear();
  _pfWorldEditingProfile  .pf_apcCounters.Clear();
  _pfWorldEditingProfile  .pf_aptTimers  .Clear();
  _pfPhysicsProfile       .pf_apcCounters.Clear();
  _pfPhysicsProfile       .pf_aptTimers  .Clear();

  // remove default fonts if needed
  if( _pfdDisplayFont != NULL) { delete _pfdDisplayFont;  _pfdDisplayFont=NULL; }
  if( _pfdConsoleFont != NULL) { delete _pfdConsoleFont;  _pfdConsoleFont=NULL; } 

  // deinit IFeel
  IFeel_DeleteDevice();
}


// prepare and load some default fonts
ENGINE_API void SE_LoadDefaultFonts(void)
{
  _pfdDisplayFont = new CFontData;
  _pfdConsoleFont = new CFontData;

  // try to load default fonts
  try {
    _pfdDisplayFont->Load_t( CTFILENAME( "Fonts\\Display3-narrow.fnt"));
    _pfdConsoleFont->Load_t( CTFILENAME( "Fonts\\Console1.fnt"));
  }
  catch (char *strError) {
    FatalError( TRANS("Error loading font: %s."), strError);
  }
  // change fonts' default spacing a bit
  _pfdDisplayFont->SetCharSpacing( 0);
  _pfdDisplayFont->SetLineSpacing(+1);
  _pfdConsoleFont->SetCharSpacing(-1);
  _pfdConsoleFont->SetLineSpacing(+1);
  _pfdConsoleFont->SetFixedWidth();
}


// updates main windows' handles for windowed mode and fullscreen
ENGINE_API void SE_UpdateWindowHandle( HWND hwndMain)
{
  ASSERT( hwndMain!=NULL);
  _hwndMain = hwndMain;
  _bFullScreen = _pGfx!=NULL && (_pGfx->gl_ulFlags&GLF_FULLSCREEN);
}

#ifdef PLATFORM_WIN32
static BOOL TouchBlock(UBYTE *pubMemoryBlock, INDEX ctBlockSize)
{
#if (defined __MSC_VER)
  // cannot pretouch block that are smaller than 64KB :(
  ctBlockSize -= 16*0x1000;
  if( ctBlockSize<4) return FALSE; 

  __try {
    // 4 times should be just enough
    for( INDEX i=0; i<4; i++) {
      // must do it in asm - don't know what VC will try to optimize
      __asm {
        // The 16-page skip is to keep Win 95 from thinking we're trying to page ourselves in
        // (we are doing that, of course, but there's no reason we shouldn't) - THANX JOHN! :)
        mov   esi,dword ptr [pubMemoryBlock]
        mov   ecx,dword ptr [ctBlockSize]
        shr   ecx,2
touchLoop:
        mov   eax,dword ptr [esi]
        mov   ebx,dword ptr [esi+16*0x1000]
        add   eax,ebx     // BLA, BLA, TROOCH, TRUCH
        add   esi,4
        dec   ecx
        jnz   touchLoop
      }
    }
  }
  __except(EXCEPTION_EXECUTE_HANDLER) { 
    return FALSE;
  }

#else

  // !!! FIXME: How necessary is this on a system with a good memory manager?
  // !!! More importantly, will this help if the system is paging to disk
  // !!! like mad anyhow? Leaving this as a no-op for most systems seems safe
  // !!! to me.  --ryan.
  // DG: put this into #ifdef PLATFORM_WIN32 because otherwise the function is not called anyway

#endif

  return TRUE;
}
#endif // PLATFORM_WIN32

// pretouch all memory commited by process
BOOL _bNeedPretouch = FALSE;
ENGINE_API extern void SE_PretouchIfNeeded(void)
{
#if (defined PLATFORM_WIN32)
  // only if pretouching is needed?
  extern INDEX gam_bPretouch;
  if( !_bNeedPretouch || !gam_bPretouch) return;
  _bNeedPretouch = FALSE;

  // set progress bar
  SetProgressDescription( TRANS("pretouching"));
  CallProgressHook_t(0.0f);

  // need to do this two times - 1st for numerations, and 2nd for real (progress bar and that shit)
  BOOL bPretouched = TRUE;
  INDEX ctFails, ctBytes, ctBlocks;
  INDEX ctPassBytes, ctTotalBlocks;
  for( INDEX iPass=1; iPass<=2; iPass++)
  { 
    // flush variables
    ctFails=0; ctBytes=0; ctBlocks=0; ctTotalBlocks=0;
    void *pvNextBlock = NULL;
    MEMORY_BASIC_INFORMATION mbi;
    // lets walk thru memory blocks
    while( VirtualQuery( pvNextBlock, &mbi, sizeof(mbi)))
    { 
      // don't mess with kernel's memory and zero-sized blocks    
      if( ((ULONG)pvNextBlock)>0x7FFF0000UL || mbi.RegionSize<1) break;

      // if this region of memory belongs to our process
      BOOL bCanAccess = (mbi.Protect==PAGE_READWRITE); // || (mbi.Protect==PAGE_EXECUTE_READWRITE);
      if( mbi.State==MEM_COMMIT && bCanAccess && mbi.Type==MEM_PRIVATE) // && !IsBadReadPtr( mbi.BaseAddress, 1)
      { 
        // increase counters
        ctBlocks++;
        ctBytes += mbi.RegionSize;
        // in first pass we only count
        if( iPass==1) goto nextRegion;
        // update progress bar
        CallProgressHook_t( (FLOAT)ctBytes/ctPassBytes);
        // pretouch
        ASSERT( mbi.RegionSize>0);
        BOOL bOK = TouchBlock((UBYTE *)mbi.BaseAddress, mbi.RegionSize);
        if( !bOK) { 
          // whoops!
          ctFails++;
        }
        // for easier debugging (didn't help much, though)
        //Sleep(5);  
      }
nextRegion:
      // advance to next region
      pvNextBlock = ((UBYTE*)mbi.BaseAddress) + mbi.RegionSize;
      ctTotalBlocks++;
    }
    // done with one pass
    ctPassBytes = ctBytes;
    if( (ctPassBytes/1024/1024)>sys_iRAMPhys) {
      // not enough RAM, sorry :(
      bPretouched = FALSE;
      break;
    }
  }

  // report
  if( bPretouched) {
    // success
    CPrintF( TRANS("Pretouched %d KB of memory in %d blocks.\n"), ctBytes/1024, ctBlocks); //, ctTotalBlocks);
  } else {
    // fail
    CPrintF( TRANS("Cannot pretouch due to lack of physical memory (%d KB of overflow).\n"), ctPassBytes/1024-sys_iRAMPhys*1024);
  }
  // some blocks failed?
  if( ctFails>1) CPrintF( TRANS("(%d blocks were skipped)\n"), ctFails);
  //_pShell->Execute("StockDump();");

#else

  // See dissertation in TouchBlock().  --ryan.

  _bNeedPretouch = FALSE;

#endif
}




#if 0

      // printout block info
      CPrintF("--------\n");
      CTString strTmp1, strTmp2;
      CPrintF("Base/Alloc Address: 0x%8X / 0x%8X - Size: %d KB\n", mbi.BaseAddress, mbi.AllocationBase, mbi.RegionSize/1024);
      switch( mbi.Protect) {
      case PAGE_READONLY:          strTmp1 = "PAGE_READONLY";          break;
      case PAGE_READWRITE:         strTmp1 = "PAGE_READWRITE";         break;
      case PAGE_WRITECOPY:         strTmp1 = "PAGE_WRITECOPY";         break;
      case PAGE_EXECUTE:           strTmp1 = "PAGE_EXECUTE";           break;
      case PAGE_EXECUTE_READ:      strTmp1 = "PAGE_EXECUTE_READ";      break;
      case PAGE_EXECUTE_READWRITE: strTmp1 = "PAGE_EXECUTE_READWRITE"; break;
      case PAGE_GUARD:             strTmp1 = "PAGE_GUARD";             break;
      case PAGE_NOACCESS:          strTmp1 = "PAGE_NOACCESS";          break;
      case PAGE_NOCACHE:           strTmp1 = "PAGE_NOCACHE";           break;
      }
      switch( mbi.AllocationProtect) {
      case PAGE_READONLY:          strTmp2 = "PAGE_READONLY";          break;
      case PAGE_READWRITE:         strTmp2 = "PAGE_READWRITE";         break;
      case PAGE_WRITECOPY:         strTmp2 = "PAGE_WRITECOPY";         break;
      case PAGE_EXECUTE:           strTmp2 = "PAGE_EXECUTE";           break;
      case PAGE_EXECUTE_READ:      strTmp2 = "PAGE_EXECUTE_READ";      break;
      case PAGE_EXECUTE_READWRITE: strTmp2 = "PAGE_EXECUTE_READWRITE"; break;
      case PAGE_GUARD:             strTmp2 = "PAGE_GUARD";             break;
      case PAGE_NOACCESS:          strTmp2 = "PAGE_NOACCESS";          break;
      case PAGE_NOCACHE:           strTmp2 = "PAGE_NOCACHE";           break;
      }
      CPrintF("Current/Alloc protect: %s / %s\n", strTmp1, strTmp2);
      switch( mbi.State) {
      case MEM_COMMIT:  strTmp1 = "MEM_COMMIT";  break;
      case MEM_FREE:    strTmp1 = "MEM_FREE";    break;
      case MEM_RESERVE: strTmp1 = "MEM_RESERVE"; break;
      }
      switch( mbi.Type) {
      case MEM_IMAGE:   strTmp2 = "MEM_IMAGE";   break;
      case MEM_MAPPED:  strTmp2 = "MEM_MAPPED";  break;
      case MEM_PRIVATE: strTmp2 = "MEM_PRIVATE"; break;
      }
      CPrintF("State/Type: %s / %s\n", strTmp1, strTmp2);

#endif<|MERGE_RESOLUTION|>--- conflicted
+++ resolved
@@ -127,9 +127,7 @@
 
 static void DetectCPU(void)
 {
-<<<<<<< HEAD
   char strVendor[12+1] = { 0 };
-=======
 #if (defined USE_PORTABLE_C)  // rcg10072001
   CPrintF(TRANSV("  (No CPU detection in this binary.)\n"));
   #ifdef PLATFORM_PANDORA
@@ -137,8 +135,6 @@
   #endif
 
 #else
-  char strVendor[12+1];
->>>>>>> 57cd734d
   strVendor[12] = 0;
   ULONG ulTFMS = 0;
   ULONG ulFeatures = 0;
