--- conflicted
+++ resolved
@@ -332,13 +332,8 @@
     for(INDEX iplb=0; iplb<_pNetwork->ga_srvServer.srv_aplbPlayers.Count(); iplb++) {
       CPlayerBuffer &plb = _pNetwork->ga_srvServer.srv_aplbPlayers[iplb];
       if (plb.plb_Active) {
-<<<<<<< HEAD
-        CPrintF("    %2d(%2d):'%s'@client%2d: (%dact)\n", 
+        CPrintF("    %2d(%2d):'%s'@client%2d: (%dact)\n",
           iplb, plb.plb_Index, (const char *) plb.plb_pcCharacter.GetNameForPrinting(),
-=======
-        CPrintF("    %2d(%2d):'%s'@client%2d: (%dact)\n",
-          iplb, plb.plb_Index, plb.plb_pcCharacter.GetNameForPrinting(),
->>>>>>> e07e08d1
           plb.plb_iClient, plb.plb_abReceived.GetCount());
       }
     }
@@ -346,13 +341,8 @@
     for(INDEX iSession=0; iSession<_pNetwork->ga_srvServer.srv_assoSessions.Count(); iSession++) {
       CSessionSocket &sso = _pNetwork->ga_srvServer.srv_assoSessions[iSession];
       if (sso.sso_bActive) {
-<<<<<<< HEAD
         CPrintF("  %2d:'%s'\n", iSession, (const char *) _cmiComm.Server_GetClientName(iSession)),
-        CPrintF("    buffer: %dblk=%dk\n", 
-=======
-        CPrintF("  %2d:'%s'\n", iSession, _cmiComm.Server_GetClientName(iSession)),
         CPrintF("    buffer: %dblk=%dk\n",
->>>>>>> e07e08d1
           sso.sso_nsBuffer.GetUsedBlocks(),
           sso.sso_nsBuffer.GetUsedMemory()/1024);
         CPrintF("    state:");
@@ -743,7 +733,6 @@
   CMessageDispatcher::Init(strGameID);
 
   // add shell symbols
-<<<<<<< HEAD
   _pShell->DeclareSymbol("user INDEX dbg_bBreak;", (void *)&dbg_bBreak);
   _pShell->DeclareSymbol("persistent user INDEX gam_bPretouch;", (void *)&gam_bPretouch);
 
@@ -765,31 +754,6 @@
   _pShell->DeclareSymbol("user void RemIPMask(CTString);", (void *)&RemIPMask);
   _pShell->DeclareSymbol("user void AddNameMask(CTString);", (void *)&AddNameMask);
   _pShell->DeclareSymbol("user void RemNameMask(CTString);", (void *)&RemNameMask);
-  
-=======
-  _pShell->DeclareSymbol("user INDEX dbg_bBreak;", &dbg_bBreak);
-  _pShell->DeclareSymbol("persistent user INDEX gam_bPretouch;", &gam_bPretouch);
-
-  _pShell->DeclareSymbol("user INDEX dem_iRecordedNumber;",     &dem_iRecordedNumber);
-  _pShell->DeclareSymbol("user void StartDemoRecording(void);", &StartDemoRecording);
-  _pShell->DeclareSymbol("user void StopDemoRecording(void);",  &StopDemoRecording);
-  _pShell->DeclareSymbol("user void NetworkInfo(void);",  &NetworkInfo);
-  _pShell->DeclareSymbol("user void StockInfo(void);",    &StockInfo);
-  _pShell->DeclareSymbol("user void StockDump(void);",    &StockDump);
-  _pShell->DeclareSymbol("user void RendererInfo(void);", &RendererInfo);
-  _pShell->DeclareSymbol("user void ClearRenderer(void);",   &ClearRenderer);
-  _pShell->DeclareSymbol("user void CacheShadows(void);",    &CacheShadows);
-  _pShell->DeclareSymbol("user void KickClient(INDEX, CTString);", &KickClientCfunc);
-  _pShell->DeclareSymbol("user void KickByName(CTString, CTString);", &KickByNameCfunc);
-  _pShell->DeclareSymbol("user void ListPlayers(void);", &ListPlayers);
-  _pShell->DeclareSymbol("user void Admin(CTString);", &Admin);
-
-  _pShell->DeclareSymbol("user void AddIPMask(CTString);", &AddIPMask);
-  _pShell->DeclareSymbol("user void RemIPMask(CTString);", &RemIPMask);
-  _pShell->DeclareSymbol("user void AddNameMask(CTString);", &AddNameMask);
-  _pShell->DeclareSymbol("user void RemNameMask(CTString);", &RemNameMask);
-
->>>>>>> e07e08d1
 
   _pShell->DeclareSymbol("user FLOAT dem_tmTimer;",         (void *)&ga_fDemoTimer);
   _pShell->DeclareSymbol("user FLOAT dem_fSyncRate;",       (void *)&ga_fDemoSyncRate);
@@ -838,8 +802,8 @@
   _pShell->DeclareSymbol("user INDEX ser_iRememberBehind;", (void *)&ser_iRememberBehind);
   _pShell->DeclareSymbol("user INDEX cli_bEmulateDesync;",  (void *)&cli_bEmulateDesync);
   _pShell->DeclareSymbol("user INDEX cli_bDumpSync;",       (void *)&cli_bDumpSync);
-  _pShell->DeclareSymbol("user INDEX cli_bDumpSyncEachTick;",&cli_bDumpSyncEachTick);
-<<<<<<< HEAD
+  _pShell->DeclareSymbol("user INDEX cli_bDumpSyncEachTick;", (void *)&cli_bDumpSyncEachTick);
+
   _pShell->DeclareSymbol("persistent user INDEX ser_iExtensiveSyncCheck;", (void *)&ser_iExtensiveSyncCheck);
   _pShell->DeclareSymbol("persistent user INDEX net_bLookupHostNames;",    (void *)&net_bLookupHostNames);
   _pShell->DeclareSymbol("persistent user INDEX net_iCompression ;",       (void *)&net_iCompression);
@@ -897,7 +861,7 @@
 
   _pShell->DeclareSymbol("user FLOAT phy_fCollisionCacheAhead;",  (void *)&phy_fCollisionCacheAhead);
   _pShell->DeclareSymbol("user FLOAT phy_fCollisionCacheAround;", (void *)&phy_fCollisionCacheAround);
-  
+
   _pShell->DeclareSymbol("persistent user INDEX inp_iKeyboardReadingMethod;",   (void *)&inp_iKeyboardReadingMethod);
   _pShell->DeclareSymbol("persistent user INDEX inp_bAllowMouseAcceleration;",  (void *)&inp_bAllowMouseAcceleration);
   _pShell->DeclareSymbol("persistent user FLOAT inp_fMouseSensitivity;",        (void *)&inp_fMouseSensitivity);
@@ -917,7 +881,7 @@
   _pShell->DeclareSymbol("persistent user FLOAT inp_f2ndMousePrecisionFactor;",    (void *)&inp_f2ndMousePrecisionFactor);
   _pShell->DeclareSymbol("persistent user FLOAT inp_f2ndMousePrecisionThreshold;", (void *)&inp_f2ndMousePrecisionThreshold);
   _pShell->DeclareSymbol("persistent user FLOAT inp_f2ndMousePrecisionTimeout;",   (void *)&inp_f2ndMousePrecisionTimeout);
-  
+
   _pShell->DeclareSymbol("persistent user INDEX inp_bMsgDebugger;",    (void *)&inp_bMsgDebugger);
   _pShell->DeclareSymbol("persistent user INDEX inp_iMButton4Up;", (void *)&inp_iMButton4Up);
   _pShell->DeclareSymbol("persistent user INDEX inp_iMButton4Dn;", (void *)&inp_iMButton4Dn);
@@ -926,104 +890,12 @@
   _pShell->DeclareSymbol("persistent user INDEX inp_ctJoysticksAllowed;",    (void *)&inp_ctJoysticksAllowed);
   _pShell->DeclareSymbol("persistent user INDEX inp_bForceJoystickPolling;", (void *)&inp_bForceJoystickPolling);
   _pShell->DeclareSymbol("persistent user INDEX inp_bAutoDisableJoysticks;", (void *)&inp_bAutoDisableJoysticks);
-=======
-  _pShell->DeclareSymbol("persistent user INDEX ser_iExtensiveSyncCheck;", &ser_iExtensiveSyncCheck);
-  _pShell->DeclareSymbol("persistent user INDEX net_bLookupHostNames;",    &net_bLookupHostNames);
-  _pShell->DeclareSymbol("persistent user INDEX net_iCompression ;",       &net_iCompression);
-  _pShell->DeclareSymbol("persistent user INDEX net_bReportPackets;", &net_bReportPackets);
-  _pShell->DeclareSymbol("persistent user INDEX net_iMaxSendRetries;", &net_iMaxSendRetries);
-  _pShell->DeclareSymbol("persistent user FLOAT net_fSendRetryWait;", &net_fSendRetryWait);
-  _pShell->DeclareSymbol("persistent user INDEX net_bReportTraffic;", &net_bReportTraffic);
-  _pShell->DeclareSymbol("persistent user INDEX net_bReportICMPErrors;", &net_bReportICMPErrors);
-  _pShell->DeclareSymbol("persistent user INDEX net_bReportMiscErrors;", &net_bReportMiscErrors);
-  _pShell->DeclareSymbol("persistent user INDEX net_bLerping;",       &net_bLerping);
-  _pShell->DeclareSymbol("persistent user INDEX ser_bClientsMayPause;", &ser_bClientsMayPause);
-  _pShell->DeclareSymbol("persistent user INDEX ser_bEnumeration;",      &ser_bEnumeration);
-  _pShell->DeclareSymbol("persistent user INDEX ser_bPingGameAgent;", &ser_bPingGameAgent);
-  _pShell->DeclareSymbol("persistent user FLOAT ser_tmKeepAlive;", &ser_tmKeepAlive);
-  _pShell->DeclareSymbol("persistent user FLOAT ser_tmPingUpdate;", &ser_tmPingUpdate);
-  _pShell->DeclareSymbol("persistent user INDEX ser_bWaitFirstPlayer;", &ser_bWaitFirstPlayer);
-  _pShell->DeclareSymbol("persistent user INDEX ser_iMaxAllowedBPS;", &ser_iMaxAllowedBPS);
-  _pShell->DeclareSymbol("persistent user INDEX ser_iMaxAllowedBPS;", &ser_iMaxAllowedBPS);
-  _pShell->DeclareSymbol("persistent user CTString ser_strIPMask;", &ser_strIPMask);
-  _pShell->DeclareSymbol("persistent user CTString ser_strNameMask;", &ser_strNameMask);
-  _pShell->DeclareSymbol("persistent user INDEX ser_bInverseBanning;", &ser_bInverseBanning);
-  _pShell->DeclareSymbol("persistent user CTString ser_strMOTD;", &ser_strMOTD);
-
-  _pShell->DeclareSymbol("persistent user INDEX cli_bAutoAdjustSettings;",   &cli_bAutoAdjustSettings);
-  _pShell->DeclareSymbol("persistent user FLOAT cli_tmAutoAdjustThreshold;", &cli_tmAutoAdjustThreshold);
-  _pShell->DeclareSymbol("persistent user INDEX cli_bPrediction;",           &cli_bPrediction);
-  _pShell->DeclareSymbol("persistent user INDEX cli_iMaxPredictionSteps;",   &cli_iMaxPredictionSteps);
-  _pShell->DeclareSymbol("persistent user INDEX cli_bPredictIfServer;",      &cli_bPredictIfServer);
-  _pShell->DeclareSymbol("persistent user INDEX cli_bPredictLocalPlayers;",  &cli_bPredictLocalPlayers);
-  _pShell->DeclareSymbol("persistent user INDEX cli_bPredictRemotePlayers;", &cli_bPredictRemotePlayers);
-  _pShell->DeclareSymbol("persistent user FLOAT cli_fPredictEntitiesRange;", &cli_fPredictEntitiesRange);
-  _pShell->DeclareSymbol("persistent user FLOAT cli_fPredictionFilter;", &cli_fPredictionFilter);
-  _pShell->DeclareSymbol("persistent user INDEX cli_iSendBehind;", &cli_iSendBehind);
-  _pShell->DeclareSymbol("persistent user INDEX cli_iPredictionFlushing;", &cli_iPredictionFlushing);
-
-  _pShell->DeclareSymbol("persistent user INDEX cli_iBufferActions;",  &cli_iBufferActions);
-  _pShell->DeclareSymbol("persistent user INDEX cli_iMaxBPS;",     &cli_iMaxBPS);
-  _pShell->DeclareSymbol("persistent user INDEX cli_iMinBPS;",     &cli_iMinBPS);
-
-  _pShell->DeclareSymbol("user FLOAT net_fLimitLatencySend;",   &_pbsSend.pbs_fLatencyLimit);
-  _pShell->DeclareSymbol("user FLOAT net_fLimitLatencyRecv;",   &_pbsRecv.pbs_fLatencyLimit);
-  _pShell->DeclareSymbol("user FLOAT net_fLatencyVariationSend;", &_pbsSend.pbs_fLatencyVariation);
-  _pShell->DeclareSymbol("user FLOAT net_fLatencyVariationRecv;", &_pbsRecv.pbs_fLatencyVariation);
-  _pShell->DeclareSymbol("user FLOAT net_fLimitBandwidthSend;", &_pbsSend.pbs_fBandwidthLimit);
-  _pShell->DeclareSymbol("user FLOAT net_fLimitBandwidthRecv;", &_pbsRecv.pbs_fBandwidthLimit);
-  _pShell->DeclareSymbol("user FLOAT net_fDropPackets;", &net_fDropPackets);
-
-  _pShell->DeclareSymbol("persistent user INDEX net_iGraphBuffer;", &net_iGraphBuffer);
-
-  _pShell->DeclareSymbol("user const INDEX precache_NONE;",     &_precache_NONE);
-  _pShell->DeclareSymbol("user const INDEX precache_SMART;",    &_precache_SMART);
-  _pShell->DeclareSymbol("user const INDEX precache_ALL;",      &_precache_ALL);
-  _pShell->DeclareSymbol("user const INDEX precache_PARANOIA;", &_precache_PARANOIA);
-  _pShell->DeclareSymbol("persistent user INDEX gam_iPrecachePolicy;", &gam_iPrecachePolicy);
-
-  _pShell->DeclareSymbol("user FLOAT phy_fCollisionCacheAhead;",  &phy_fCollisionCacheAhead);
-  _pShell->DeclareSymbol("user FLOAT phy_fCollisionCacheAround;", &phy_fCollisionCacheAround);
-
-  _pShell->DeclareSymbol("persistent user INDEX inp_iKeyboardReadingMethod;",   &inp_iKeyboardReadingMethod);
-  _pShell->DeclareSymbol("persistent user INDEX inp_bAllowMouseAcceleration;",  &inp_bAllowMouseAcceleration);
-  _pShell->DeclareSymbol("persistent user FLOAT inp_fMouseSensitivity;",        &inp_fMouseSensitivity);
-  _pShell->DeclareSymbol("persistent user INDEX inp_bMousePrecision;",          &inp_bMousePrecision);
-  _pShell->DeclareSymbol("persistent user FLOAT inp_fMousePrecisionFactor;",    &inp_fMousePrecisionFactor);
-  _pShell->DeclareSymbol("persistent user FLOAT inp_fMousePrecisionThreshold;", &inp_fMousePrecisionThreshold);
-  _pShell->DeclareSymbol("persistent user FLOAT inp_fMousePrecisionTimeout;",   &inp_fMousePrecisionTimeout);
-  _pShell->DeclareSymbol("persistent user INDEX inp_bInvertMouse;",    &inp_bInvertMouse);
-  _pShell->DeclareSymbol("persistent user INDEX inp_bFilterMouse;",    &inp_bFilterMouse);
-  _pShell->DeclareSymbol("persistent user INDEX inp_bAllowPrescan;",   &inp_bAllowPrescan);
-
-  _pShell->DeclareSymbol("persistent user INDEX inp_i2ndMousePort;",   &inp_i2ndMousePort);
-  _pShell->DeclareSymbol("persistent user INDEX inp_bInvert2ndMouse;", &inp_bInvert2ndMouse);
-  _pShell->DeclareSymbol("persistent user INDEX inp_bFilter2ndMouse;", &inp_bFilter2ndMouse);
-  _pShell->DeclareSymbol("persistent user FLOAT inp_f2ndMouseSensitivity;",        &inp_f2ndMouseSensitivity);
-  _pShell->DeclareSymbol("persistent user INDEX inp_b2ndMousePrecision;",          &inp_b2ndMousePrecision);
-  _pShell->DeclareSymbol("persistent user FLOAT inp_f2ndMousePrecisionFactor;",    &inp_f2ndMousePrecisionFactor);
-  _pShell->DeclareSymbol("persistent user FLOAT inp_f2ndMousePrecisionThreshold;", &inp_f2ndMousePrecisionThreshold);
-  _pShell->DeclareSymbol("persistent user FLOAT inp_f2ndMousePrecisionTimeout;",   &inp_f2ndMousePrecisionTimeout);
-
-  _pShell->DeclareSymbol("persistent user INDEX inp_bMsgDebugger;",    &inp_bMsgDebugger);
-  _pShell->DeclareSymbol("persistent user INDEX inp_iMButton4Up;", &inp_iMButton4Up);
-  _pShell->DeclareSymbol("persistent user INDEX inp_iMButton4Dn;", &inp_iMButton4Dn);
-  _pShell->DeclareSymbol("persistent user INDEX inp_iMButton5Up;", &inp_iMButton5Up);
-  _pShell->DeclareSymbol("persistent user INDEX inp_iMButton5Dn;", &inp_iMButton5Dn);
-  _pShell->DeclareSymbol("persistent user INDEX inp_ctJoysticksAllowed;",    &inp_ctJoysticksAllowed);
-  _pShell->DeclareSymbol("persistent user INDEX inp_bForceJoystickPolling;", &inp_bForceJoystickPolling);
-  _pShell->DeclareSymbol("persistent user INDEX inp_bAutoDisableJoysticks;", &inp_bAutoDisableJoysticks);
->>>>>>> e07e08d1
 
   _pShell->DeclareSymbol("persistent user INDEX wed_bUseGenericTextureReplacement;", (void *)&wed_bUseGenericTextureReplacement);
 
-<<<<<<< HEAD
-  _pShell->DeclareSymbol("user CTString ga_strServer;", (void *)&ga_strServer);
-=======
-  _pShell->DeclareSymbol("persistent user CTString ga_strServer;", &ga_strServer);
-  _pShell->DeclareSymbol("persistent user CTString ga_strMSLegacy;", &ga_strMSLegacy);
-  _pShell->DeclareSymbol("persistent user INDEX ga_bMSLegacy;", &ga_bMSLegacy);
->>>>>>> e07e08d1
+  _pShell->DeclareSymbol("persistent user CTString ga_strServer;", (void *)&ga_strServer);
+  _pShell->DeclareSymbol("persistent user CTString ga_strMSLegacy;", (void *)&ga_strMSLegacy);
+  _pShell->DeclareSymbol("persistent user INDEX ga_bMSLegacy;", (void *)&ga_bMSLegacy);
 
   _pShell->DeclareSymbol("INDEX pwoCurrentWorld;", (void *)&_pwoCurrentWorld);
 }
