/* Copyright (c) 2002-2012 Croteam Ltd. 
This program is free software; you can redistribute it and/or modify
it under the terms of version 2 of the GNU General Public License as published by
the Free Software Foundation


This program is distributed in the hope that it will be useful,
but WITHOUT ANY WARRANTY; without even the implied warranty of
MERCHANTABILITY or FITNESS FOR A PARTICULAR PURPOSE.  See the
GNU General Public License for more details.

You should have received a copy of the GNU General Public License along
with this program; if not, write to the Free Software Foundation, Inc.,
51 Franklin Street, Fifth Floor, Boston, MA 02110-1301 USA. */

#include "Engine/StdH.h"

#include <Engine/Sound/SoundDecoder.h>
#include <Engine/Base/Stream.h>
#include <Engine/Base/Console.h>
#include <Engine/Base/ErrorReporting.h>
#include <Engine/Base/FileName.h>
#include <Engine/Base/Unzip.h>
#include <Engine/Base/Translation.h>
#include <Engine/Math/Functions.h>
#include <Engine/Base/DynamicLoader.h>

// generic function called if a dll function is not found
static void FailFunction_t(const char *strName) {
  ThrowF_t(TRANS("Function %s not found."), strName);
}


// ------------------------------------ AMP11

// amp11lib vars
BOOL _bAMP11Enabled = FALSE;

static CDynamicLoader *_hAmp11lib = NULL;

// amp11lib types
typedef signed char ALsint8;
typedef unsigned char ALuint8;
typedef signed short ALsint16;
typedef unsigned short ALuint16;
typedef signed int ALsint32;
typedef unsigned int ALuint32;
typedef signed int ALsize;
typedef int ALbool;
typedef float ALfloat;
#define ALtrue  1
#define ALfalse 0
typedef ALsint32 ALhandle;

// define amp11lib function pointers
#define DLLFUNCTION(dll, output, name, inputs, params, required) \
  output (__stdcall *p##name) inputs = NULL;
#include "al_functions.h"
#undef DLLFUNCTION

static void AMP11_SetFunctionPointers_t(void) {
  // get amp11lib function pointers
  const char *strName;

  #ifdef PLATFORM_WIN32
    #define DLLFUNCTION(dll, output, name, inputs, params, required) \
      strName = "_" #name "@" #params;  \
      p##name = (output (__stdcall*) inputs) _hAmp11lib->FindSymbol(strName); \
      if(p##name == NULL) FailFunction_t(strName);
  #else
    #define DLLFUNCTION(dll, output, name, inputs, params, required) \
      strName = #name;  \
      p##name = (output (__stdcall*) inputs) _hAmp11lib->FindSymbol(strName); \
      if(p##name == NULL) FailFunction_t(strName);
  #endif

  #include "al_functions.h"
  #undef DLLFUNCTION
}

static void AMP11_ClearFunctionPointers(void) {
  // clear amp11lib function pointers
  #define DLLFUNCTION(dll, output, name, inputs, params, required) p##name = NULL;
  #include "al_functions.h"
  #undef DLLFUNCTION
}

class CDecodeData_MPEG {
public:
  ALhandle mpeg_hMainFile; // mainfile handle if using subfile
  ALhandle mpeg_hFile;     // file handle
  ALhandle mpeg_hDecoder;  // the decoder handle
  FLOAT mpeg_fSecondsLen;  // length of sound in seconds
  WAVEFORMATEX mpeg_wfeFormat; // format of sound
};


// ------------------------------------ Ogg Vorbis
<<<<<<< HEAD

//#include <vorbis/vorbisfile.h>  // we define needed stuff ourselves, and ignore the rest
=======
#include <vorbis\vorbisfile.h>  // we define needed stuff ourselves, and ignore the rest
>>>>>>> 6fb03b21

// vorbis vars
BOOL _bOVEnabled = FALSE;
static CDynamicLoader *_hOV = NULL;

class CDecodeData_OGG {
public:
  FILE *ogg_fFile;      // the stdio file that ogg is in
  SLONG ogg_slOffset;   // offset where the ogg starts in the file (!=0 for oggs in zip)
  SLONG ogg_slSize;     // size of ogg in the file (!=filesize for oggs in zip)
  OggVorbis_File *ogg_vfVorbisFile;  // the decoder file
  WAVEFORMATEX ogg_wfeFormat; // format of sound
};

// define vorbis function pointers
#define DLLFUNCTION(dll, output, name, inputs, params, required) \
  output (__cdecl *p##name) inputs = NULL;
#include "ov_functions.h"
#undef DLLFUNCTION

static void OV_SetFunctionPointers_t(void) {
  const char *strName;
  // get vo function pointers

  #define DLLFUNCTION(dll, output, name, inputs, params, required) \
    strName = #name ;  \
    p##name = (output (__cdecl *) inputs) _hOV->FindSymbol(strName); \
    if(p##name == NULL) FailFunction_t(strName);
  #include "ov_functions.h"
  #undef DLLFUNCTION
}
static void OV_ClearFunctionPointers(void) {
  // clear vo function pointers
  #define DLLFUNCTION(dll, output, name, inputs, params, required) p##name = NULL;
  #include "ov_functions.h"
  #undef DLLFUNCTION
}

// ogg file reading callbacks
//

static size_t ogg_read_func  (void *ptr, size_t size, size_t nmemb, void *datasource)
{
  CDecodeData_OGG *pogg = (CDecodeData_OGG *)datasource;
  // calculate how much can be read at most
  SLONG slToRead = size*nmemb;
  SLONG slCurrentPos = ftell(pogg->ogg_fFile)-pogg->ogg_slOffset;
  SLONG slSizeLeft = ClampDn(pogg->ogg_slSize-slCurrentPos, 0L);
  slToRead = ClampUp(slToRead, slSizeLeft);

  // rounded down to the block size
  slToRead/=size;
  slToRead*=size;
  // if there is nothing to read
  if (slToRead<=0) {
    return 0;
  }
  return fread(ptr, size, slToRead/size, pogg->ogg_fFile);
}

static int ogg_seek_func  (void *datasource, ogg_int64_t offset, int whence)
{
  return -1;
/*  !!!! seeking is evil with vorbisfile 1.0RC2
  CDecodeData_OGG *pogg = (CDecodeData_OGG *)datasource;
  SLONG slCurrentPos = ftell(pogg->ogg_fFile)-pogg->ogg_slOffset;
  if (whence==SEEK_CUR) {
    return fseek(pogg->ogg_fFile, offset, SEEK_CUR);
  } else if (whence==SEEK_END) {
    return fseek(pogg->ogg_fFile, pogg->ogg_slOffset+pogg->ogg_slSize-offset, SEEK_SET);
  } else {
    ASSERT(whence==SEEK_SET);
    return fseek(pogg->ogg_fFile, pogg->ogg_slOffset+offset, SEEK_SET);
  }
*/
}

static int ogg_close_func (void *datasource)
{
  return 0;
/* !!!! closing is evil with vorbisfile 1.0RC2
  CDecodeData_OGG *pogg = (CDecodeData_OGG *)datasource;
  fclose(pogg->ogg_fFile);
  */
}
static long ogg_tell_func  (void *datasource)
{
  return -1;
/*  !!!! seeking is evil with vorbisfile 1.0RC2
  CDecodeData_OGG *pogg = (CDecodeData_OGG *)datasource;
  ftell(pogg->ogg_fFile)-pogg->ogg_slOffset;
  */
}

static ov_callbacks ovcCallbacks = {
  ogg_read_func,
  ogg_seek_func,
  ogg_close_func,
  ogg_tell_func,
};


// initialize/end the decoding support engine(s)
void CSoundDecoder::InitPlugins(void)
{
  try {
    // load vorbis
    if (_hOV==NULL) {
<<<<<<< HEAD
       #if ((defined PLATFORM_WIN32) && (defined NDEBUG))
         #define VORBISLIB "vorbisfile_d"
       #else
         #define VORBISLIB "vorbisfile"
       #endif
       _hOV = CDynamicLoader::GetInstance(VORBISLIB);
       if( _hOV->GetError() != NULL) {
         ThrowF_t(TRANS("Cannot load " VORBISLIB " shared library: %s."), _hOV->GetError());
       }
=======
#ifndef NDEBUG
  #define VORBISLIB "libvorbisfile.dll"
#else
  #define VORBISLIB "libvorbisfile.dll"
#endif
      _hOV = ::LoadLibraryA(VORBISLIB);
    }
    if( _hOV == NULL) {
      ThrowF_t(TRANS("Cannot load libvorbisfile.dll."));
>>>>>>> 6fb03b21
    }

    // prepare function pointers
    OV_SetFunctionPointers_t();

    // if all successful, enable mpx playing
    _bOVEnabled = TRUE;
<<<<<<< HEAD
    CPrintF(TRANSV("  " VORBISLIB " shared library loaded, ogg playing enabled\n"));
=======
    CPrintF(TRANS("  libvorbisfile.dll loaded, ogg playing enabled\n"));
>>>>>>> 6fb03b21

  } catch (char *strError) {  // !!! FIXME: should be const char* ?
    CPrintF(TRANSV("OGG playing disabled: %s\n"), strError);
  }

  try {
    // load amp11lib
    if (_hAmp11lib==NULL) {
      _hAmp11lib = CDynamicLoader::GetInstance("amp11lib");
      if( _hAmp11lib->GetError() != NULL) {
        ThrowF_t(TRANS("Cannot load amp11lib shared library: %s"), _hAmp11lib->GetError());
      }
    }

    // prepare function pointers
    AMP11_SetFunctionPointers_t();

    // initialize amp11lib before calling any of its functions
    palInitLibrary();

    // if all successful, enable mpx playing
    _bAMP11Enabled = TRUE;
    CPrintF(TRANSV("  amp11lib shared library loaded, mpx playing enabled\n"));

  } catch (char *strError) {  // !!! FIXME: should be const char* ?
    CPrintF(TRANSV("MPX playing disabled: %s\n"), strError);
  }
}

void CSoundDecoder::EndPlugins(void)
{
  // cleanup amp11lib when not needed anymore
  if (_bAMP11Enabled) {
    palEndLibrary();
    AMP11_ClearFunctionPointers();
    delete _hAmp11lib;
    _hAmp11lib = NULL;
    _bAMP11Enabled = FALSE;
  }

  // cleanup vorbis when not needed anymore
  if (_bOVEnabled) {
    OV_ClearFunctionPointers();
    delete _hOV;
    _hOV = NULL;
    _bOVEnabled = FALSE;
  }
}

// decoder that streams from file
CSoundDecoder::CSoundDecoder(const CTFileName &fnm)
{
  sdc_pogg = NULL;
  sdc_pmpeg = NULL;

  CTFileName fnmExpanded;
  INDEX iFileType = ExpandFilePath(EFP_READ, fnm, fnmExpanded);

  // if ogg
  if (fnmExpanded.FileExt()==".ogg") {
    if (!_bOVEnabled) {
      return;
    }

    sdc_pogg = new CDecodeData_OGG;
    sdc_pogg->ogg_fFile = NULL;
    sdc_pogg->ogg_vfVorbisFile = NULL;
    sdc_pogg->ogg_slOffset = 0;
    sdc_pogg->ogg_slSize = 0;
    INDEX iZipHandle = 0;

    try {
      // if in zip
      if (iFileType==EFP_BASEZIP || iFileType==EFP_MODZIP) {
        // open it
        iZipHandle = UNZIPOpen_t(fnmExpanded);

        CTFileName fnmZip;
        SLONG slOffset;
        SLONG slSizeCompressed;
        SLONG slSizeUncompressed;
        BOOL bCompressed;
        UNZIPGetFileInfo(iZipHandle, fnmZip, slOffset, slSizeCompressed, slSizeUncompressed, bCompressed);

        // if compressed
        if (bCompressed) {
          ThrowF_t(TRANS("encoded audio in archives must not be compressed!\n"));
        }
        // open ogg file
        sdc_pogg->ogg_fFile = fopen(fnmZip, "rb");
        // if error
        if (sdc_pogg->ogg_fFile==0) {
          ThrowF_t(TRANS("cannot open archive '%s'"), (const char*)fnmZip);
        }
        // remember offset and size
        sdc_pogg->ogg_slOffset = slOffset;
        sdc_pogg->ogg_slSize = slSizeUncompressed;
        fseek(sdc_pogg->ogg_fFile, slOffset, SEEK_SET);

      // if not in zip
      } else if (iFileType==EFP_FILE) {
        // open ogg file
        sdc_pogg->ogg_fFile = fopen(fnmExpanded, "rb");
        // if error
        if (sdc_pogg->ogg_fFile==0) {
          ThrowF_t(TRANS("cannot open encoded audio file"));
        }
        // remember offset and size
        sdc_pogg->ogg_slOffset = 0;

        fseek(sdc_pogg->ogg_fFile, 0, SEEK_END);
        sdc_pogg->ogg_slSize = ftell(sdc_pogg->ogg_fFile);
        fseek(sdc_pogg->ogg_fFile, 0, SEEK_SET);
      // if not found
      } else {
        ThrowF_t(TRANS("file not found"));
      }

      // initialize decoder
      sdc_pogg->ogg_vfVorbisFile = new OggVorbis_File;
      int iRes = pov_open_callbacks(sdc_pogg, sdc_pogg->ogg_vfVorbisFile, NULL, 0, ovcCallbacks);

      // if error
      if (iRes!=0) {
        ThrowF_t(TRANS("cannot open ogg decoder"));
      }

      // get info on the file
      vorbis_info *pvi = pov_info(sdc_pogg->ogg_vfVorbisFile, -1);

      // remember it's format
      WAVEFORMATEX form;
      form.wFormatTag=WAVE_FORMAT_PCM;
      form.nChannels=pvi->channels;
      form.nSamplesPerSec=pvi->rate;
      form.wBitsPerSample=16;
      form.nBlockAlign=form.nChannels*form.wBitsPerSample/8;
      form.nAvgBytesPerSec=form.nSamplesPerSec*form.nBlockAlign;
      form.cbSize=0;

      // check for stereo
      if (pvi->channels!=2) {
        ThrowF_t(TRANS("not stereo"));
      }
    
      sdc_pogg->ogg_wfeFormat = form;

    } catch (char*strError) {
      CPrintF(TRANSV("Cannot open encoded audio '%s' for streaming: %s\n"), (const char*)fnm, (const char*)strError);
      if (sdc_pogg->ogg_vfVorbisFile!=NULL) {
        delete sdc_pogg->ogg_vfVorbisFile;
        sdc_pogg->ogg_vfVorbisFile = NULL;
      }
      if (sdc_pogg->ogg_fFile!=NULL) {
        fclose(sdc_pogg->ogg_fFile);
        sdc_pogg->ogg_fFile = NULL;
      }
      if (iZipHandle!=0) {
        UNZIPClose(iZipHandle);
      }
      Clear();
      return;
    }
    if (iZipHandle!=0) {
      UNZIPClose(iZipHandle);
    }

  // if mp3
  } else if (fnmExpanded.FileExt()==".mp3") {

    if (!_bAMP11Enabled) {
      return;
    }

    sdc_pmpeg = new CDecodeData_MPEG;
    sdc_pmpeg->mpeg_hMainFile = 0;
    sdc_pmpeg->mpeg_hFile = 0;
    sdc_pmpeg->mpeg_hDecoder = 0;
    INDEX iZipHandle = 0;

    try {
      // if in zip
      if (iFileType==EFP_BASEZIP || iFileType==EFP_MODZIP) {
        // open it
        iZipHandle = UNZIPOpen_t(fnmExpanded);

        CTFileName fnmZip;
        SLONG slOffset;
        SLONG slSizeCompressed;
        SLONG slSizeUncompressed;
        BOOL bCompressed;
        UNZIPGetFileInfo(iZipHandle, fnmZip, slOffset, slSizeCompressed, slSizeUncompressed, bCompressed);

        // if compressed
        if (bCompressed) {
          ThrowF_t(TRANS("encoded audio in archives must not be compressed!\n"));
        }
        // open the zip file
        sdc_pmpeg->mpeg_hMainFile = palOpenInputFile(fnmZip);
        // if error
        if (sdc_pmpeg->mpeg_hMainFile==0) {
          ThrowF_t(TRANS("cannot open archive '%s'"), (const char*)fnmZip);
        }
        // open the subfile
        sdc_pmpeg->mpeg_hFile = palOpenSubFile(sdc_pmpeg->mpeg_hMainFile, slOffset, slSizeUncompressed);
        // if error
        if (sdc_pmpeg->mpeg_hFile==0) {
          ThrowF_t(TRANS("cannot open encoded audio file"));
        }

      // if not in zip
      } else if (iFileType==EFP_FILE) {
        // open mpx file
        sdc_pmpeg->mpeg_hFile = palOpenInputFile(fnmExpanded);
        // if error
        if (sdc_pmpeg->mpeg_hFile==0) {
          ThrowF_t(TRANS("cannot open mpx file"));
        }
      // if not found
      } else {
        ThrowF_t(TRANS("file not found"));
      }

      // get info on the file
      int layer, ver, freq, stereo, rate;
      if (!palGetMPXHeader(sdc_pmpeg->mpeg_hFile, &layer, &ver, &freq, &stereo, &rate)) {
        ThrowF_t(TRANS("not a valid mpeg audio file."));
      }

      // remember it's format
      WAVEFORMATEX form;
      form.wFormatTag=WAVE_FORMAT_PCM;
      form.nChannels=stereo?2:1;
      form.nSamplesPerSec=freq;
      form.wBitsPerSample=16;
      form.nBlockAlign=form.nChannels*form.wBitsPerSample/8;
      form.nAvgBytesPerSec=form.nSamplesPerSec*form.nBlockAlign;
      form.cbSize=0;

      // check for stereo
      if (!stereo) {
        ThrowF_t(TRANS("not stereo"));
      }
    
      sdc_pmpeg->mpeg_wfeFormat = form;

      // initialize decoder
      sdc_pmpeg->mpeg_hDecoder = palOpenDecoder(sdc_pmpeg->mpeg_hFile);

      // if error
      if (sdc_pmpeg->mpeg_hDecoder==0) {
        ThrowF_t(TRANS("cannot open mpx decoder"));
      }
    } catch (char*strError) {
      CPrintF(TRANSV("Cannot open mpx '%s' for streaming: %s\n"), (const char*)fnm, (const char*)strError);
      if (iZipHandle!=0) {
        UNZIPClose(iZipHandle);
      }
      Clear();
      return;
    }

    if (iZipHandle!=0) {
      UNZIPClose(iZipHandle);
    }
    sdc_pmpeg->mpeg_fSecondsLen = palDecGetLen(sdc_pmpeg->mpeg_hDecoder);
  }
}

CSoundDecoder::~CSoundDecoder(void)
{
  Clear();
}

void CSoundDecoder::Clear(void)
{
  if (sdc_pmpeg!=NULL) {
    if (sdc_pmpeg->mpeg_hDecoder!=0)  palClose(sdc_pmpeg->mpeg_hDecoder);
    if (sdc_pmpeg->mpeg_hFile!=0)     palClose(sdc_pmpeg->mpeg_hFile);
    if (sdc_pmpeg->mpeg_hMainFile!=0) palClose(sdc_pmpeg->mpeg_hMainFile);

    sdc_pmpeg->mpeg_hMainFile = 0;
    sdc_pmpeg->mpeg_hFile = 0;
    sdc_pmpeg->mpeg_hDecoder = 0;
    delete sdc_pmpeg;
    sdc_pmpeg = NULL;

  } else if (sdc_pogg!=NULL) {

    if (sdc_pogg->ogg_vfVorbisFile!=NULL) {
      pov_clear(sdc_pogg->ogg_vfVorbisFile);
      delete sdc_pogg->ogg_vfVorbisFile;
      sdc_pogg->ogg_vfVorbisFile = NULL;
    }
    if (sdc_pogg->ogg_fFile!=NULL) {
      fclose(sdc_pogg->ogg_fFile);
      sdc_pogg->ogg_fFile = NULL;
    }
    delete sdc_pogg;
    sdc_pogg = NULL;
  }
}

// reset decoder to start of sample
void CSoundDecoder::Reset(void)
{
  if (sdc_pmpeg!=NULL) {
    palDecSeekAbs(sdc_pmpeg->mpeg_hDecoder, 0.0f);
  } else if (sdc_pogg!=NULL) {
    // so instead, we reinit
    pov_clear(sdc_pogg->ogg_vfVorbisFile);
    fseek(sdc_pogg->ogg_fFile, sdc_pogg->ogg_slOffset, SEEK_SET);
    pov_open_callbacks(sdc_pogg, sdc_pogg->ogg_vfVorbisFile, NULL, 0, ovcCallbacks);
  }
}

BOOL CSoundDecoder::IsOpen(void) 
{
  if (sdc_pmpeg!=NULL && sdc_pmpeg->mpeg_hDecoder!=0) {
    return TRUE;
  } else if (sdc_pogg!=NULL && sdc_pogg->ogg_vfVorbisFile!=0) {
    return TRUE;
  } else {
    return FALSE;
  }
}

void CSoundDecoder::GetFormat(WAVEFORMATEX &wfe)
{
  if (sdc_pmpeg!=NULL) {
    wfe = sdc_pmpeg->mpeg_wfeFormat;

  } else if (sdc_pogg!=NULL) {
    wfe = sdc_pogg->ogg_wfeFormat;

  } else {
    NOTHING;
  }
}

// decode a block of bytes
INDEX CSoundDecoder::Decode(void *pvDestBuffer, INDEX ctBytesToDecode)
{
  // if ogg
  if (sdc_pogg!=NULL && sdc_pogg->ogg_vfVorbisFile!=0) {
    // decode ogg
    static int iCurrrentSection = -1; // we don't care about this
    char *pch = (char *)pvDestBuffer;
    INDEX ctDecoded = 0;
    while (ctDecoded<ctBytesToDecode) {
      long iRes = pov_read(sdc_pogg->ogg_vfVorbisFile, pch, ctBytesToDecode-ctDecoded, 
        0, 2, 1, &iCurrrentSection);
      if (iRes<=0) {
        return ctDecoded;
      }
      ctDecoded+=iRes;
      pch+=iRes;
    }
    return ctDecoded;

  // if mpeg
  } else if (sdc_pmpeg!=NULL && sdc_pmpeg->mpeg_hDecoder!=0) {
    // decode mpeg
    return palRead(sdc_pmpeg->mpeg_hDecoder, pvDestBuffer, ctBytesToDecode);

  // if no decoder
  } else {
    // play all zeroes
    memset(pvDestBuffer, 0, ctBytesToDecode);
    return ctBytesToDecode;
  }
}<|MERGE_RESOLUTION|>--- conflicted
+++ resolved
@@ -96,12 +96,7 @@
 
 
 // ------------------------------------ Ogg Vorbis
-<<<<<<< HEAD
-
-//#include <vorbis/vorbisfile.h>  // we define needed stuff ourselves, and ignore the rest
-=======
-#include <vorbis\vorbisfile.h>  // we define needed stuff ourselves, and ignore the rest
->>>>>>> 6fb03b21
+#include <vorbis/vorbisfile.h>  // we define needed stuff ourselves, and ignore the rest
 
 // vorbis vars
 BOOL _bOVEnabled = FALSE;
@@ -210,7 +205,6 @@
   try {
     // load vorbis
     if (_hOV==NULL) {
-<<<<<<< HEAD
        #if ((defined PLATFORM_WIN32) && (defined NDEBUG))
          #define VORBISLIB "vorbisfile_d"
        #else
@@ -220,17 +214,6 @@
        if( _hOV->GetError() != NULL) {
          ThrowF_t(TRANS("Cannot load " VORBISLIB " shared library: %s."), _hOV->GetError());
        }
-=======
-#ifndef NDEBUG
-  #define VORBISLIB "libvorbisfile.dll"
-#else
-  #define VORBISLIB "libvorbisfile.dll"
-#endif
-      _hOV = ::LoadLibraryA(VORBISLIB);
-    }
-    if( _hOV == NULL) {
-      ThrowF_t(TRANS("Cannot load libvorbisfile.dll."));
->>>>>>> 6fb03b21
     }
 
     // prepare function pointers
@@ -238,12 +221,7 @@
 
     // if all successful, enable mpx playing
     _bOVEnabled = TRUE;
-<<<<<<< HEAD
     CPrintF(TRANSV("  " VORBISLIB " shared library loaded, ogg playing enabled\n"));
-=======
-    CPrintF(TRANS("  libvorbisfile.dll loaded, ogg playing enabled\n"));
->>>>>>> 6fb03b21
-
   } catch (char *strError) {  // !!! FIXME: should be const char* ?
     CPrintF(TRANSV("OGG playing disabled: %s\n"), strError);
   }
